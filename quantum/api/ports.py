--- conflicted
+++ resolved
@@ -104,14 +104,8 @@
         except exc.HTTPError as e:
             return faults.Fault(e)
         try:
-<<<<<<< HEAD
-            port = self.network_manager.\
-                        update_port(tenant_id, network_id, id,
-                                    request_params['port-state'])
-=======
             port = self._plugin.update_port(tenant_id, network_id, id,
-                                                 request_params['port-state'])
->>>>>>> 7e8ae4a4
+                                            request_params['port-state'])
             builder = ports_view.get_view_builder(request)
             result = builder.build(port, True)
             return dict(ports=result)
@@ -138,14 +132,9 @@
 
     def get_resource(self, request, tenant_id, network_id, id):
         try:
-<<<<<<< HEAD
-            result = self.network_manager.get_port_details(
-                            tenant_id, network_id, id).get('attachment', None)
-=======
             result = self._plugin.get_port_details(
                             tenant_id, network_id, id).get('attachment-id',
                                                            None)
->>>>>>> 7e8ae4a4
             return dict(attachment=result)
         except exception.NetworkNotFound as e:
             return faults.Fault(faults.NetworkNotFound(e))
